Automatic Persisted Queries
---

> **NOTE:** This project has been merged into the `@apollo/client` core, which means it is now being maintained in the https://github.com/apollographql/apollo-client repo. Refer to the [updated docs](https://www.apollographql.com/docs/react/api/link/persisted-queries/) for usage instructions. 

## Problem to solve
Unlike REST APIs that use a fixed URL to load data, GraphQL provides a rich query language that can be used to express the shape of application data requirements.  This is a marvellous advancement in technology, but it comes at a cost: GraphQL query strings are often much longer than REST URLS — in some cases by many kilobytes.

In practice we've seen GraphQL query sizes ranging well above 10 KB *just for the query text*.  This is actually significant overhead when compared with a simple URL of 50-100 characters.  When paired with the fact that the uplink speed from the client is typically the most bandwidth-constrained part of the chain, large queries can become bottlenecks for client performance.

Automatic Persisted Queries solves this problem by sending a generated ID instead of the query text as the request.

For more information about this solution, read [this article announcing Automatic Persisted Queries](https://dev-blog.apollodata.com/improve-graphql-performance-with-automatic-persisted-queries-c31d27b8e6ea).

## How it works
1. When the client makes a query, it will optimistically send a short (64-byte) cryptographic hash instead of the full query text.
2. If the backend recognizes the hash, it will retrieve the full text of the query and execute it.
<<<<<<< HEAD
3. If the backend doesn't recogize the hash, it will ask the client to send the hash and the query text, so it can store them mapped together for future lookups. During this request, the backend will also fulfill the data request.
=======
3. If the backend doesn't recognize the hash, it will ask the client to send the hash and the query text to it can store them mapped together for future lookups. During this request, the backend will also fulfill the data request.
>>>>>>> 10dcfcbf

This library is a client implementation for use with Apollo Client by using custom Apollo Link.

## Installation

`npm install apollo-link-persisted-queries --save`

## Usage

The persisted query link requires using the `http-link`. The easiest way to use them together to to concat them into a single link.

```js
import { createPersistedQueryLink } from "apollo-link-persisted-queries";
import { createHttpLink } from "apollo-link-http";
import { InMemoryCache } from "apollo-cache-inmemory";
import ApolloClient from "apollo-client";


// use this with Apollo Client
const link = createPersistedQueryLink().concat(createHttpLink({ uri: "/graphql" }));
const client = new ApolloClient({
  cache: new InMemoryCache(),
  link: link,
});
```

Thats it! Now your client will start sending query signatures instead of the full text resulting in improved network performance!

#### Options
The createPersistedQueryLink function takes an optional object with configuration. Currently the only supported configutations are a key called `generateHash` which receives the query and returns the hash, a function to conditionally disabled sending persisted queries on error
- `generateHash`: a function that takes the query document and returns the hash. If not provided, `generateHash` defaults to a fast implementation of sha256 + hex digest.
- `useGETForHashedQueries`: set to `true` to use the HTTP `GET` method when sending the hashed version of queries (but not for mutations). `GET` requests require `apollo-link-http` 1.4.0 or newer, and are not compatible with `apollo-link-batch-http`. 
> If you want to use `GET` for non-mutation queries whether or not they are hashed, pass `useGETForQueries: true` option to `createHttpLink` from `apollo-link-http` instead. If you want to use `GET` for all requests, pass `fetchOptions: {method: 'GET'}` to `createHttpLink`.
- `disable`: a function which takes an ErrorResponse (see below) and returns a boolean to disable any future persited queries for that session. This defaults to disabling on `PersistedQueryNotSupported` or a 400 or 500 http error

**ErrorResponse**
The argument that the optional `disable` function is given is an object with the following keys:
- `operation`: The Operation that errored (contains query, variables, operationName, and context)
- `response`: The Execution of the response (contains data and errors as well extensions if sent from the server)
- `graphQLErrors`: An array of errors from the GraphQL endpoint
- `networkError`: any error during the link execution or server response

*Note*: `networkError` is the value from the downlink's `error` callback. In most cases, `graphQLErrors` is the `errors` field of the result from the last `next` call. A `networkError` can contain additional fields, such as a GraphQL object in the case of a failing HTTP status code from `apollo-link-http`. In this situation, `graphQLErrors` is an alias for `networkError.result.errors` if the property exists.

## Apollo Engine
Apollo Engine supports receiving and fulfulling Automatic Persisted Queries. Simply adding this link into your client app will improve your network response times when using Apollo Engine.


### Protocol
Automatic Persisted Queries are made up of three parts: the query signature, error responses, and the negotiaion protocol.

**Query Signature**
The query signature for Automatic Persisted Queries is sent along the extensions field of a request from the client. This is a transport independent way to send extra information along with the operation. 

```js
{
  operationName: 'MyQuery',
  variables: null,
  extensions: {
    persistedQuery: {
      version: 1,
      sha256Hash: hashOfQuery
    }
  }
}
```

When sending an Automatic Persisted Query, the client ommits the `query` field normally present, and instead sends an extension field with a `persistedQuery` object as shown above. The hash algorithm defaults to a `sha256` hash of the query string.

If the client needs to register the hash, the query signature will be the same but include the full query text like so:

```js
{
  operationName: 'MyQuery',
  variables: null,
  query: `query MyQuery { id }`,
  extensions: {
    persistedQuery: {
      version: 1,
      sha256Hash: hashOfQuery
    }
  }
}
```

This should only happen once across all clients when a new query is introduced into your application.

**Error Responses**
When the initial query signature is received by a backend, if it is unable to find the hash previously stored, it must send back the following response signature:

```js
{
  errors: [
    { message: 'PersistedQueryNotFound' }
  ]
}
```

If the backend doesn't support Automatic Persisted Queries, or does not want to support it for that particular client, it can send back the following which will tell the client to stop trying to send hashes all together:

```
{
  errors: [
    { message: 'PersistedQueryNotSupported' }
  ]
}
```

**Negotiation Protocol**
In order to support Automatic Persisted Queries, the client and server must follow the negotiaion steps as outlined here:

*Happy Path*
1. Client sends query signature with no `query` field
2. Server looks up query based on hash, if found, it resolves the data
3. Client receives data and completes request

*Missing hash path*
1. Client sends query signature with no `query` field
2. Server looks up query based on hash, none is found
3. Server responds with NotFound error response
4. Client sends both hash and query string to Server
5. Server fulfills response and saves query string + hash for future lookup
6. Client receives data and completes request

### Build time generation
If you want to avoid hashing in the browser, you can use a build script to include the hash as part of the request. Then you pass a function to retrieve that hash when the operation is run. This works well with projects like [this](https://github.com/leoasis/graphql-persisted-document-loader) which uses webpack to generate the hashes at build time.

If you use the above loader, you can pass `{ generateHash: ({ documentId }) => documentId }` to the `createPersistedQueryLink` call.<|MERGE_RESOLUTION|>--- conflicted
+++ resolved
@@ -15,11 +15,7 @@
 ## How it works
 1. When the client makes a query, it will optimistically send a short (64-byte) cryptographic hash instead of the full query text.
 2. If the backend recognizes the hash, it will retrieve the full text of the query and execute it.
-<<<<<<< HEAD
-3. If the backend doesn't recogize the hash, it will ask the client to send the hash and the query text, so it can store them mapped together for future lookups. During this request, the backend will also fulfill the data request.
-=======
-3. If the backend doesn't recognize the hash, it will ask the client to send the hash and the query text to it can store them mapped together for future lookups. During this request, the backend will also fulfill the data request.
->>>>>>> 10dcfcbf
+3. If the backend doesn't recognize the hash, it will ask the client to send the hash and the query text, so it can store them mapped together for future lookups. During this request, the backend will also fulfill the data request.
 
 This library is a client implementation for use with Apollo Client by using custom Apollo Link.
 
